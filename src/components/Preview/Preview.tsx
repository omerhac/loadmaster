<<<<<<< HEAD
import React, { useCallback, useState, useEffect, useRef } from 'react';
import { View, Text, TouchableOpacity, ScrollView, Animated, Platform } from 'react-native';
import { CargoItem, MissionSettings } from '../../types';
import { styles } from './Preview.styles';
=======
import React, { useMemo, useCallback, useState, useEffect, useRef } from 'react';
import { View, Text, TouchableOpacity, ScrollView, Animated } from 'react-native';
import { CargoItem, MissionSettings } from '../../types';
import { styles } from './Preview.styles';
import { calculateCargoItemMACIndex } from '../../utils/cargoUtils';
>>>>>>> 10762523
import { validateMac } from '../../services/mac';

interface PreviewProps {
  missionSettings: MissionSettings | null;
  items: CargoItem[];
  macPercent: number | null;
  totalWeight: number | null;
  onReturn: () => void;
}

// Safe MAC calculation with error handling
const safeCalculateMAC = (item: CargoItem): number => {
  try {
    if (!item || item.status !== 'onDeck' || !item.position || typeof item.position.x !== 'number') {
      return 0;
    }

    const length = typeof item.length === 'number' ? item.length : 0;
    const weight = typeof item.weight === 'number' ? item.weight : 0;

    if (length <= 0 || weight <= 0) {
      return 0;
    }

    const centerX = item.position.x + (length / 2);
    const macIndex = (centerX - 533.46) * weight / 50000;

    return isFinite(macIndex) ? macIndex : 0;
  } catch (error) {
    console.warn('MAC calculation error for item:', item?.id, error);
    return 0;
  }
};

// Simple state management following MissionSettings pattern
type PreviewState = {
  processedItems: Array<CargoItem & { macIndex: number }>;
  calculations: {
    totalCargoWeight: number;
    totalMACIndex: number;
    itemCount: number;
    totalFuelWeight: number;
    baseWeight: number;
    crewWeight: number;
    zeroFuelWeight: number;
  };
  isProcessing: boolean;
};

const DEFAULT_STATE: PreviewState = {
  processedItems: [],
  calculations: {
    totalCargoWeight: 0,
    totalMACIndex: 0,
    itemCount: 0,
    totalFuelWeight: 0,
    baseWeight: 0,
    crewWeight: 0,
    zeroFuelWeight: 0,
  },
  isProcessing: false,
};

const Preview = ({
  items,
  missionSettings,
  macPercent,
  totalWeight,
  onReturn,
}: PreviewProps) => {
<<<<<<< HEAD
  // Single state object like MissionSettings
  const [state, setState] = useState<PreviewState>(DEFAULT_STATE);

  // Check if Windows platform for optimizations
  const isWindows = Platform.OS === 'windows';

  // Single update handler like MissionSettings
  const updateState = useCallback((updates: Partial<PreviewState>) => {
    setState(prev => ({ ...prev, ...updates }));
  }, []);
  const [isMacOutOfLimits, setIsMacOutOfLimits] = useState(false);
  const blinkAnimation = useRef(new Animated.Value(1)).current;
=======
  const [isMacOutOfLimits, setIsMacOutOfLimits] = useState(false);
  const blinkAnimation = useRef(new Animated.Value(1)).current;

  useEffect(() => {
    const checkMacLimits = async () => {
      if (macPercent !== null && macPercent !== undefined && totalWeight !== null && totalWeight !== undefined) {
        try {
          const validationResult = await validateMac(totalWeight, macPercent);
          setIsMacOutOfLimits(!validationResult.isValid);
        } catch (error) {
          console.error('Error validating MAC:', error);
          setIsMacOutOfLimits(false);
        }
      } else {
        setIsMacOutOfLimits(false);
      }
    };

    checkMacLimits();
  }, [macPercent, totalWeight]);

  // Blinking animation
  useEffect(() => {
    if (isMacOutOfLimits) {
      const blinking = Animated.loop(
        Animated.sequence([
          Animated.timing(blinkAnimation, {
            toValue: 0,
            duration: 500,
            useNativeDriver: false,
          }),
          Animated.timing(blinkAnimation, {
            toValue: 1,
            duration: 500,
            useNativeDriver: false,
          }),
        ])
      );
      blinking.start();
      return () => blinking.stop();
    } else {
      blinkAnimation.setValue(1);
    }
  }, [isMacOutOfLimits, blinkAnimation]);

  // Calculate MAC index for each item using utility function - no database calls needed
  const itemsWithMAC = useMemo(() =>
    items.map(item => ({
      ...item,
      macIndex: calculateCargoItemMACIndex(item),
    })),
    [items]
  );
>>>>>>> 10762523

  useEffect(() => {
    const checkMacLimits = async () => {
      if (macPercent !== null && macPercent !== undefined && totalWeight !== null && totalWeight !== undefined) {
        try {
          const validationResult = await validateMac(totalWeight, macPercent);
          setIsMacOutOfLimits(!validationResult.isValid);
        } catch (error) {
          console.error('Error validating MAC:', error);
          setIsMacOutOfLimits(false);
        }
      } else {
        setIsMacOutOfLimits(false);
      }
    };

    checkMacLimits();
  }, [macPercent, totalWeight]);

  // Blinking animation
  useEffect(() => {
    if (isMacOutOfLimits) {
      const blinking = Animated.loop(
        Animated.sequence([
          Animated.timing(blinkAnimation, {
            toValue: 0,
            duration: 500,
            useNativeDriver: false,
          }),
          Animated.timing(blinkAnimation, {
            toValue: 1,
            duration: 500,
            useNativeDriver: false,
          }),
        ])
      );
      blinking.start();
      return () => blinking.stop();
    } else {
      blinkAnimation.setValue(1);
    }
  }, [isMacOutOfLimits, blinkAnimation]);

  // Process data safely with error handling
  const processData = useCallback(() => {
    try {
      updateState({ isProcessing: true });

      // Filter and process items safely
      const onDeckItems = (items || []).filter(item =>
        item && typeof item === 'object' && item.status === 'onDeck'
      );

      // Limit items on Windows for performance
      const itemsToProcess = isWindows && onDeckItems.length > 20
        ? onDeckItems.slice(0, 20)
        : onDeckItems;

      // Process items with safe MAC calculation
      const processedItems = itemsToProcess.map(item => ({
        ...item,
        macIndex: safeCalculateMAC(item),
      }));

      // Calculate totals safely
      let totalCargoWeight = 0;
      let totalMACIndex = 0;

      for (const item of processedItems) {
        if (typeof item.weight === 'number' && item.weight > 0) {
          totalCargoWeight += item.weight;
        }
        if (typeof item.macIndex === 'number' && isFinite(item.macIndex)) {
          totalMACIndex += item.macIndex;
        }
      }

      // Mission calculations with safe defaults
      let totalFuelWeight = 0;
      let baseWeight = 0;
      let crewWeight = 0;
      let zeroFuelWeight = 0;

      if (missionSettings) {
        try {
          const fuel = missionSettings.fuelDistribution || {};
          totalFuelWeight = (fuel.outbd || 0) + (fuel.inbd || 0) + (fuel.aux || 0) +
                           (fuel.ext || 0) + (fuel.fuselage || 0);

          const aircraftWeight = missionSettings.aircraftEmptyWeight || 0;
          const loadmasters = missionSettings.loadmasters || 0;
          const cockpit = missionSettings.cockpit || 0;
          crewWeight = (loadmasters + cockpit) * 180;

          baseWeight = aircraftWeight + crewWeight +
                      (missionSettings.safetyGearWeight || 0) +
                      (missionSettings.etcWeight || 0);

          zeroFuelWeight = totalWeight !== null ? totalWeight - totalFuelWeight : 0;
        } catch (error) {
          console.warn('Mission calculations error:', error);
        }
      }

      updateState({
        processedItems,
        calculations: {
          totalCargoWeight,
          totalMACIndex,
          itemCount: processedItems.length,
          totalFuelWeight,
          baseWeight,
          crewWeight,
          zeroFuelWeight,
        },
        isProcessing: false,
      });

    } catch (error) {
      console.warn('Preview data processing error:', error);
      updateState({
        processedItems: [],
        calculations: DEFAULT_STATE.calculations,
        isProcessing: false,
      });
    }
  }, [items, missionSettings, totalWeight, isWindows, updateState]);

  // Process data when inputs change
  useEffect(() => {
    processData();
  }, [processData]);

  // Stable callback references
  const handleReturn = useCallback(() => {
    onReturn();
  }, [onReturn]);

  const formatDate = useCallback((dateString: string) => {
    try {
      return new Date(dateString).toLocaleDateString();
    } catch {
      return dateString || 'Unknown date';
    }
  }, []);

  const formatWeight = useCallback((weight: number | null) => {
    return weight !== null ? `${Math.round(weight)} lbs` : 'Calculating...';
  }, []);

  const formatMACPercent = useCallback((percent: number | null) => {
    return percent !== null ? `${percent.toFixed(2)}%` : 'Calculating...';
  }, []);

  const formatMACIndex = useCallback((macIndex: number) => {
    return isFinite(macIndex) ? macIndex.toFixed(3) : '0.000';
  }, []);

  // Simple table row component
  const renderTableRow = useCallback((item: CargoItem & { macIndex: number }, index: number) => (
    <View
      key={item.id || index}
      style={[
        styles.tableRow,
        index % 2 === 0 ? styles.tableRowEven : styles.tableRowOdd,
      ]}
    >
      <Text style={[styles.tableCellText, styles.nameColumn]} numberOfLines={2}>
        {item.name || 'Unnamed'}
      </Text>
      <Text style={[styles.tableCellText, styles.fsColumn]}>
        {item.fs || 0}
      </Text>
      <Text style={[styles.tableCellText, styles.weightColumn]}>
        {item.weight || 0}
      </Text>
      <Text style={[styles.tableCellText, styles.dimensionsColumn]}>
        {item.length || 0}"×{item.width || 0}"×{item.height || 0}"
      </Text>
      <Text style={[styles.tableCellText, styles.cogColumn]}>
        {item.cog || 0}"
      </Text>
      <Text style={[styles.tableCellText, styles.macColumn]}>
        {formatMACIndex(item.macIndex)}
      </Text>
    </View>
  ), [formatMACIndex]);

  const { processedItems, calculations } = state;

  return (
    <View style={styles.container}>
      <View style={styles.header}>
        <TouchableOpacity style={styles.returnButton} onPress={handleReturn}>
          <Text style={styles.returnButtonText}>Back</Text>
        </TouchableOpacity>
        <Text style={styles.title}>Mission Preview</Text>
      </View>

      <ScrollView
        style={styles.content}
        showsVerticalScrollIndicator={false}
      >
        {/* Mission Info Section */}
        {missionSettings ? (
          <View style={styles.section}>
            <Text style={styles.sectionTitle}>Mission Info</Text>
            <View style={styles.detailsGrid}>
              <View style={styles.detailRow}>
                <Text style={styles.detailLabel}>Liftoff Weight:</Text>
                <Text style={styles.detailValue}>{formatWeight(totalWeight)}</Text>
              </View>
<<<<<<< HEAD
              <View style={styles.detailRow}>
                <Text style={styles.detailLabel}>MAC%:</Text>
                <Text style={styles.detailValue}>{formatMACPercent(macPercent)}</Text>
              </View>
=======
>>>>>>> 10762523
              <Animated.View
                style={[
                  styles.detailRow,
                  isMacOutOfLimits && {
                    backgroundColor: blinkAnimation.interpolate({
                      inputRange: [0, 1],
                      outputRange: ['rgba(255, 0, 0, 0.3)', 'transparent'],
                    }),
                    borderRadius: 4,
                    paddingHorizontal: 8,
                    marginHorizontal: -8,
                  },
                ]}
              >
                <Text style={[styles.detailLabel, isMacOutOfLimits && styles.alertLabel]}>MAC%:</Text>
                <Text style={[styles.detailValue, isMacOutOfLimits && styles.alertValue]}>
                  {macPercent !== null ? `${macPercent.toFixed(2)}%` : 'Calculating...'}
                </Text>
              </Animated.View>
              <View style={styles.detailRow}>
                <Text style={styles.detailLabel}>Total Fuel Weight:</Text>
                <Text style={styles.detailValue}>{Math.round(calculations.totalFuelWeight)} lbs</Text>
              </View>
              <View style={styles.detailRow}>
                <Text style={styles.detailLabel}>Z.F.W (Zero Fuel Weight):</Text>
                <Text style={styles.detailValue}>{formatWeight(calculations.zeroFuelWeight)}</Text>
                <Text style={styles.detailValue}>
                  {totalWeight !== null ?
                    `${(totalWeight - (missionSettings.fuelDistribution.outbd +
                      missionSettings.fuelDistribution.inbd +
                      missionSettings.fuelDistribution.aux +
                      missionSettings.fuelDistribution.ext +
                      missionSettings.fuelDistribution.fuselage)).toFixed(0)} lbs` :
                    'Calculating...'
                  }
                </Text>
              </View>
              <View style={styles.detailRow}>
                <Text style={styles.detailLabel}>Total Cargo Weight:</Text>
                <Text style={styles.detailValue}>{Math.round(calculations.totalCargoWeight)} lbs</Text>
              </View>
            </View>
          </View>
        ) : (
          <View style={styles.section}>
            <Text style={styles.sectionTitle}>Mission Info</Text>
            <Text style={styles.emptyState}>Mission settings not available</Text>
          </View>
        )}

        {/* Additional Info Section */}
        {missionSettings ? (
          <View style={styles.section}>
            <Text style={styles.sectionTitle}>Additional Info</Text>
            <View style={styles.detailsGrid}>
              <View style={styles.detailRow}>
                <Text style={styles.detailLabel}>Mission Name:</Text>
                <Text style={styles.detailValue}>{missionSettings.name || 'Unnamed'}</Text>
              </View>
              <View style={styles.detailRow}>
                <Text style={styles.detailLabel}>Date:</Text>
                <Text style={styles.detailValue}>{formatDate(missionSettings.date)}</Text>
              </View>
              <View style={styles.detailRow}>
                <Text style={styles.detailLabel}>Departure:</Text>
                <Text style={styles.detailValue}>{missionSettings.departureLocation || 'Unknown'}</Text>
              </View>
              <View style={styles.detailRow}>
                <Text style={styles.detailLabel}>Arrival:</Text>
                <Text style={styles.detailValue}>{missionSettings.arrivalLocation || 'Unknown'}</Text>
              </View>
              <View style={styles.detailRow}>
                <Text style={styles.detailLabel}>Aircraft Index:</Text>
                <Text style={styles.detailValue}>{missionSettings.aircraftIndex || 0}</Text>
              </View>
              <View style={styles.detailRow}>
                <Text style={styles.detailLabel}>Total Cargo MAC Index:</Text>
                <Text style={styles.detailValue}>{formatMACIndex(calculations.totalMACIndex)}</Text>
              </View>
              <View style={styles.detailRow}>
                <Text style={styles.detailLabel}>Base weight:</Text>
                <Text style={styles.detailValue}>{Math.round(calculations.baseWeight)} lbs</Text>
              </View>
              <View style={styles.detailRow}>
                <Text style={styles.detailLabel}>Loadmasters:</Text>
                <Text style={styles.detailValue}>
                  {missionSettings.loadmasters || 0} ({missionSettings.loadmastersFs || 0} FS)
                </Text>
              </View>
              <View style={styles.detailRow}>
                <Text style={styles.detailLabel}>Crew Weight:</Text>
                <Text style={styles.detailValue}>{Math.round(calculations.crewWeight)} lbs</Text>
              </View>
              <View style={styles.detailRow}>
                <Text style={styles.detailLabel}>Food Weight:</Text>
                <Text style={styles.detailValue}>{missionSettings.foodWeight || 0} lbs</Text>
              </View>
              <View style={styles.detailRow}>
                <Text style={styles.detailLabel}>Safety Gear Weight:</Text>
                <Text style={styles.detailValue}>{missionSettings.safetyGearWeight || 0} lbs</Text>
              </View>
              <View style={styles.detailRow}>
                <Text style={styles.detailLabel}>ETC Weight:</Text>
                <Text style={styles.detailValue}>{missionSettings.etcWeight || 0} lbs</Text>
              </View>
              <View style={styles.detailRow}>
                <Text style={styles.detailLabel}>Configuration Weights:</Text>
                <Text style={styles.detailValue}>{missionSettings.configurationWeights || 0} lbs</Text>
              </View>
            </View>
          </View>
        ) : (
          <View style={styles.section}>
            <Text style={styles.sectionTitle}>Additional Info</Text>
            <Text style={styles.emptyState}>Mission settings not available</Text>
          </View>
        )}

        {/* Cargo Items Section */}
        <View style={styles.section}>
          <Text style={styles.sectionTitle}>Cargo Items on Deck</Text>
          {processedItems.length > 0 ? (
            <>
              <View style={styles.summaryRow}>
                <Text style={styles.summaryText}>
                  Total Items: {calculations.itemCount} | Total Weight: {Math.round(calculations.totalCargoWeight)} lbs | Total MAC Index: {formatMACIndex(calculations.totalMACIndex)}
                </Text>
                {isWindows && items && items.length > 20 && (
                  <Text style={styles.summaryText}>
                    (Showing first 20 items for Windows performance)
                  </Text>
                )}
              </View>
              <View style={styles.table}>
                {/* Table Header */}
                <View style={styles.tableHeader}>
                  <Text style={[styles.tableHeaderText, styles.nameColumn]}>Name</Text>
                  <Text style={[styles.tableHeaderText, styles.fsColumn]}>FS</Text>
                  <Text style={[styles.tableHeaderText, styles.weightColumn]}>Weight</Text>
                  <Text style={[styles.tableHeaderText, styles.dimensionsColumn]}>Dimensions</Text>
                  <Text style={[styles.tableHeaderText, styles.cogColumn]}>CoG</Text>
                  <Text style={[styles.tableHeaderText, styles.macColumn]}>MAC Index</Text>
                </View>

                {/* Table Rows */}
                {processedItems.map(renderTableRow)}
              </View>
            </>
          ) : (
            <Text style={styles.emptyState}>
              {state.isProcessing ? 'Processing cargo items...' : 'No cargo items on deck'}
            </Text>
          )}
        </View>
      </ScrollView>
    </View>
  );
};

export default Preview;<|MERGE_RESOLUTION|>--- conflicted
+++ resolved
@@ -1,15 +1,8 @@
-<<<<<<< HEAD
-import React, { useCallback, useState, useEffect, useRef } from 'react';
+
+import React, { useMemo, useCallback, useState, useEffect, useRef } from 'react';
 import { View, Text, TouchableOpacity, ScrollView, Animated, Platform } from 'react-native';
 import { CargoItem, MissionSettings } from '../../types';
 import { styles } from './Preview.styles';
-=======
-import React, { useMemo, useCallback, useState, useEffect, useRef } from 'react';
-import { View, Text, TouchableOpacity, ScrollView, Animated } from 'react-native';
-import { CargoItem, MissionSettings } from '../../types';
-import { styles } from './Preview.styles';
-import { calculateCargoItemMACIndex } from '../../utils/cargoUtils';
->>>>>>> 10762523
 import { validateMac } from '../../services/mac';
 
 interface PreviewProps {
@@ -80,7 +73,6 @@
   totalWeight,
   onReturn,
 }: PreviewProps) => {
-<<<<<<< HEAD
   // Single state object like MissionSettings
   const [state, setState] = useState<PreviewState>(DEFAULT_STATE);
 
@@ -91,9 +83,6 @@
   const updateState = useCallback((updates: Partial<PreviewState>) => {
     setState(prev => ({ ...prev, ...updates }));
   }, []);
-  const [isMacOutOfLimits, setIsMacOutOfLimits] = useState(false);
-  const blinkAnimation = useRef(new Animated.Value(1)).current;
-=======
   const [isMacOutOfLimits, setIsMacOutOfLimits] = useState(false);
   const blinkAnimation = useRef(new Animated.Value(1)).current;
 
@@ -147,7 +136,6 @@
     })),
     [items]
   );
->>>>>>> 10762523
 
   useEffect(() => {
     const checkMacLimits = async () => {
@@ -360,13 +348,10 @@
                 <Text style={styles.detailLabel}>Liftoff Weight:</Text>
                 <Text style={styles.detailValue}>{formatWeight(totalWeight)}</Text>
               </View>
-<<<<<<< HEAD
               <View style={styles.detailRow}>
                 <Text style={styles.detailLabel}>MAC%:</Text>
                 <Text style={styles.detailValue}>{formatMACPercent(macPercent)}</Text>
               </View>
-=======
->>>>>>> 10762523
               <Animated.View
                 style={[
                   styles.detailRow,
