<<<<<<< HEAD
import React, { useCallback, useState, useEffect, useRef } from 'react';
import { View, Text, ScrollView, Animated, Platform } from 'react-native';
=======
import React, { useEffect, useState, useRef } from 'react';
import { View, Text, TouchableOpacity, ScrollView, Animated } from 'react-native';
>>>>>>> 1d7ce4b5
import { CargoItem, MissionSettings } from '../../types';
import { styles } from './Preview.styles';
import { validateMac } from '../../services/mac';

interface PreviewProps {
  missionSettings: MissionSettings | null;
  items: CargoItem[];
  macPercent: number | null;
  totalWeight: number | null;
  onReturn: () => void;
}

const Preview = ({
  items,
  missionSettings,
  macPercent,
  totalWeight,
  onReturn: _onReturn,
}: PreviewProps) => {
  const [isMacOutOfLimits, setIsMacOutOfLimits] = useState(false);
  const blinkAnimation = useRef(new Animated.Value(1)).current;

  // Check MAC limits
  useEffect(() => {
    const checkMacLimits = async () => {
      if (macPercent !== null && macPercent !== undefined && totalWeight !== null && totalWeight !== undefined) {
        try {
          const validationResult = await validateMac(totalWeight, macPercent);
          setIsMacOutOfLimits(!validationResult.isValid);
        } catch (error) {
          console.error('Error validating MAC:', error);
          setIsMacOutOfLimits(false);
        }
      } else {
        setIsMacOutOfLimits(false);
      }
    };

    checkMacLimits();
  }, [macPercent, totalWeight]);

  // Blinking animation
  useEffect(() => {
    if (isMacOutOfLimits) {
      const blinking = Animated.loop(
        Animated.sequence([
          Animated.timing(blinkAnimation, {
            toValue: 0,
            duration: 500,
            useNativeDriver: false,
          }),
          Animated.timing(blinkAnimation, {
            toValue: 1,
            duration: 500,
            useNativeDriver: false,
          }),
        ])
      );
      blinking.start();
      return () => blinking.stop();
    } else {
      blinkAnimation.setValue(1);
    }
  }, [isMacOutOfLimits, blinkAnimation]);

<<<<<<< HEAD
  useEffect(() => {
    const checkMacLimits = async () => {
      if (macPercent !== null && macPercent !== undefined && totalWeight !== null && totalWeight !== undefined) {
        try {
          const validationResult = await validateMac(totalWeight, macPercent);
          setIsMacOutOfLimits(!validationResult.isValid);
        } catch (error) {
          console.error('Error validating MAC:', error);
          setIsMacOutOfLimits(false);
        }
      } else {
        setIsMacOutOfLimits(false);
      }
    };

    checkMacLimits();
  }, [macPercent, totalWeight]);

  // Blinking animation
  useEffect(() => {
    if (isMacOutOfLimits) {
      const blinking = Animated.loop(
        Animated.sequence([
          Animated.timing(blinkAnimation, {
            toValue: 0,
            duration: 500,
            useNativeDriver: false,
          }),
          Animated.timing(blinkAnimation, {
            toValue: 1,
            duration: 500,
            useNativeDriver: false,
          }),
        ])
      );
      blinking.start();
      return () => blinking.stop();
    } else {
      blinkAnimation.setValue(1);
    }
  }, [isMacOutOfLimits, blinkAnimation]);

  // Process data safely with error handling
  const processData = useCallback(() => {
    try {
      updateState({ isProcessing: true });

      // Filter and process items safely
      const onDeckItems = (items || []).filter(item =>
        item && typeof item === 'object' && item.status === 'onDeck'
      );

      // Limit items on Windows for performance
      const itemsToProcess = isWindows && onDeckItems.length > 20
        ? onDeckItems.slice(0, 20)
        : onDeckItems;

      // Process items with safe MAC calculation
      const processedItems = itemsToProcess.map(item => ({
        ...item,
        macIndex: safeCalculateMAC(item),
      }));

      // Calculate totals safely
      let totalCargoWeight = 0;
      let totalMACIndex = 0;

      for (const item of processedItems) {
        if (typeof item.weight === 'number' && item.weight > 0) {
          totalCargoWeight += item.weight;
        }
        if (typeof item.macIndex === 'number' && isFinite(item.macIndex)) {
          totalMACIndex += item.macIndex;
        }
      }

      // Mission calculations with safe defaults
      let totalFuelWeight = 0;
      let baseWeight = 0;
      let crewWeight = 0;
      let zeroFuelWeight = 0;

      if (missionSettings) {
        try {
          const fuel = missionSettings.fuelDistribution || {};
          totalFuelWeight = (fuel.outbd || 0) + (fuel.inbd || 0) + (fuel.aux || 0) +
                           (fuel.ext || 0) + (fuel.fuselage || 0);

          const aircraftWeight = missionSettings.aircraftEmptyWeight || 0;
          const loadmasters = missionSettings.loadmasters || 0;
          const cockpit = missionSettings.cockpit || 0;
          crewWeight = (loadmasters + cockpit) * 180;

          baseWeight = aircraftWeight + crewWeight +
                      (missionSettings.safetyGearWeight || 0) +
                      (missionSettings.etcWeight || 0);

          zeroFuelWeight = totalWeight !== null ? totalWeight - totalFuelWeight : 0;
        } catch (error) {
          console.warn('Mission calculations error:', error);
        }
      }

      updateState({
        processedItems,
        calculations: {
          totalCargoWeight,
          totalMACIndex,
          itemCount: processedItems.length,
          totalFuelWeight,
          baseWeight,
          crewWeight,
          zeroFuelWeight,
        },
        isProcessing: false,
      });

    } catch (error) {
      console.warn('Preview data processing error:', error);
      updateState({
        processedItems: [],
        calculations: DEFAULT_STATE.calculations,
        isProcessing: false,
      });
    }
  }, [items, missionSettings, totalWeight, isWindows, updateState]);

  // Process data when inputs change
  useEffect(() => {
    processData();
  }, [processData]);

  // Stable callback references

  const formatDate = useCallback((dateString: string) => {
    try {
      return new Date(dateString).toLocaleDateString();
    } catch {
      return dateString || 'Unknown date';
    }
  }, []);

  const formatWeight = useCallback((weight: number | null) => {
    return weight !== null ? `${Math.round(weight)} lbs` : 'Calculating...';
  }, []);

  const formatMACPercent = useCallback((percent: number | null) => {
    return percent !== null ? `${percent.toFixed(2)}%` : 'Calculating...';
  }, []);
=======
  // Calculate fuel weight
  let totalFuelWeight = 0;
  let zeroFuelWeight = 0;
>>>>>>> 1d7ce4b5

  if (missionSettings?.fuelDistribution) {
    const fuel = missionSettings.fuelDistribution;
    totalFuelWeight = (fuel.outbd || 0) + (fuel.inbd || 0) + (fuel.aux || 0) +
                     (fuel.ext || 0) + (fuel.fuselage || 0);
    zeroFuelWeight = (totalWeight || 0) - totalFuelWeight;
  }

  // Calculate cargo weight
  const onDeckItems = items.filter(item => item.status === 'onDeck');
  const totalCargoWeight = onDeckItems.reduce((sum, item) => sum + (item.weight || 0), 0);

  // Calculate base weight and crew weight
  let baseWeight = 0;
  let crewWeight = 0;
  if (missionSettings) {
    const aircraftWeight = missionSettings.aircraftEmptyWeight || 0;
    const loadmasters = missionSettings.loadmasters || 0;
    const cockpit = missionSettings.cockpit || 0;
    crewWeight = (loadmasters + cockpit) * 180;
    baseWeight = aircraftWeight + crewWeight +
                (missionSettings.safetyGearWeight || 0) +
                (missionSettings.etcWeight || 0);
  }

  return (
    <View style={styles.container}>
<<<<<<< HEAD
      <ScrollView
        style={styles.content}
        showsVerticalScrollIndicator={false}
      >
        {/* Mission Info Section */}
        {missionSettings ? (
          <View style={styles.section}>
            <Text style={styles.sectionTitle}>Mission Info</Text>
            <View style={styles.detailsGrid}>
              <View style={styles.detailRow}>
                <Text style={styles.detailLabel}>Takeoff Weight:</Text>
                <Text style={styles.detailValue}>{formatWeight(totalWeight)}</Text>
              </View>
              <View style={styles.detailRow}>
                <Text style={styles.detailLabel}>MAC%:</Text>
                <Text style={styles.detailValue}>{formatMACPercent(macPercent)}</Text>
              </View>
              <Animated.View
                style={[
                  styles.detailRow,
                  isMacOutOfLimits && {
                    backgroundColor: blinkAnimation.interpolate({
                      inputRange: [0, 1],
                      outputRange: ['rgba(255, 0, 0, 0.3)', 'transparent'],
                    }),
                    borderRadius: 4,
                    paddingHorizontal: 8,
                    marginHorizontal: -8,
                  },
                ]}
              >
                <Text style={[styles.detailLabel, isMacOutOfLimits && styles.alertLabel]}>MAC%:</Text>
                <Text style={[styles.detailValue, isMacOutOfLimits && styles.alertValue]}>
                  {macPercent !== null ? `${macPercent.toFixed(2)}%` : 'Calculating...'}
                </Text>
              </Animated.View>
              <View style={styles.detailRow}>
                <Text style={styles.detailLabel}>Total Fuel Weight:</Text>
                <Text style={styles.detailValue}>{Math.round(calculations.totalFuelWeight)} lbs</Text>
              </View>
              <View style={styles.detailRow}>
                <Text style={styles.detailLabel}>Z.F.W (Zero Fuel Weight):</Text>
                <Text style={styles.detailValue}>{formatWeight(calculations.zeroFuelWeight)}</Text>
                <Text style={styles.detailValue}>
                  {totalWeight !== null ?
                    `${(totalWeight - (missionSettings.fuelDistribution.outbd +
                      missionSettings.fuelDistribution.inbd +
                      missionSettings.fuelDistribution.aux +
                      missionSettings.fuelDistribution.ext +
                      missionSettings.fuelDistribution.fuselage)).toFixed(0)} lbs` :
                    'Calculating...'
                  }
                </Text>
              </View>
              <View style={styles.detailRow}>
                <Text style={styles.detailLabel}>Total Cargo Weight:</Text>
                <Text style={styles.detailValue}>{Math.round(calculations.totalCargoWeight)} lbs</Text>
              </View>
=======
      <View style={styles.header}>
        <TouchableOpacity style={styles.returnButton} onPress={onReturn}>
          <Text style={styles.returnButtonText}>Back</Text>
        </TouchableOpacity>
        <Text style={styles.title}>Mission Preview</Text>
      </View>
      <ScrollView style={styles.content} showsVerticalScrollIndicator={false}>
        {/* Top Header - Mission Info */}
        <View style={styles.section}>
          <View style={{backgroundColor: '#FFD700', padding: 8, borderBottomWidth: 2, borderBottomColor: '#000'}}>
            <Text style={{fontSize: 16, fontWeight: 'bold', textAlign: 'center'}}>
              C-130 HERCULES WEIGHT AND BALANCE FORM
            </Text>
          </View>

          {/* Date and Mission Name Row */}
          <View style={{flexDirection: 'row', borderBottomWidth: 1, borderBottomColor: '#000'}}>
            <View style={{flex: 1, padding: 8, borderRightWidth: 1, borderRightColor: '#000'}}>
              <Text style={{fontSize: 12, fontWeight: 'bold'}}>DATE</Text>
              <Text style={{fontSize: 14}}>{missionSettings?.date || 'N/A'}</Text>
            </View>
            <View style={{flex: 2, padding: 8}}>
              <Text style={{fontSize: 12, fontWeight: 'bold'}}>MISSION</Text>
              <Text style={{fontSize: 14}}>{missionSettings?.name || 'Unnamed'}</Text>
>>>>>>> 1d7ce4b5
            </View>
          </View>

          {/* Route Row */}
          <View style={{flexDirection: 'row', borderBottomWidth: 1, borderBottomColor: '#000'}}>
            <View style={{flex: 1, padding: 8, borderRightWidth: 1, borderRightColor: '#000'}}>
              <Text style={{fontSize: 12, fontWeight: 'bold'}}>FROM</Text>
              <Text style={{fontSize: 14}}>{missionSettings?.departureLocation || 'Unknown'}</Text>
            </View>
            <View style={{flex: 1, padding: 8}}>
              <Text style={{fontSize: 12, fontWeight: 'bold'}}>TO</Text>
              <Text style={{fontSize: 14}}>{missionSettings?.arrivalLocation || 'Unknown'}</Text>
            </View>
          </View>
        </View>

        {/* Weight Summary and Fuel Distribution - Side by Side */}
        <View style={{flexDirection: 'row', ...styles.section}}>
          {/* Left Column - Weight Breakdown */}
          <View style={{flex: 1, borderRightWidth: 1, borderRightColor: '#000'}}>
            <View style={{backgroundColor: '#FFD700', padding: 6, borderBottomWidth: 1, borderBottomColor: '#000'}}>
              <Text style={{fontSize: 14, fontWeight: 'bold', textAlign: 'center'}}>WEIGHT BREAKDOWN</Text>
            </View>

            <View style={{flexDirection: 'row', borderBottomWidth: 1, borderBottomColor: '#000', height: 40}}>
              <View style={{flex: 1, paddingVertical: 10, paddingHorizontal: 8, borderRightWidth: 1, borderRightColor: '#000', backgroundColor: '#f0f0f0', justifyContent: 'center'}}>
                <Text style={{fontSize: 12, fontWeight: 'bold'}}>Basic Empty Weight</Text>
              </View>
              <View style={{flex: 1, paddingVertical: 10, paddingHorizontal: 8, alignItems: 'flex-end', justifyContent: 'center'}}>
                <Text style={{fontSize: 14}}>{Math.round(baseWeight)} lbs</Text>
              </View>
            </View>

            <View style={{flexDirection: 'row', borderBottomWidth: 1, borderBottomColor: '#000', height: 40}}>
              <View style={{flex: 1, paddingVertical: 10, paddingHorizontal: 8, borderRightWidth: 1, borderRightColor: '#000', backgroundColor: '#f0f0f0', justifyContent: 'center'}}>
                <Text style={{fontSize: 12, fontWeight: 'bold'}}>Crew Weight</Text>
              </View>
              <View style={{flex: 1, paddingVertical: 10, paddingHorizontal: 8, alignItems: 'flex-end', justifyContent: 'center'}}>
                <Text style={{fontSize: 14}}>{Math.round(crewWeight)} lbs</Text>
              </View>
            </View>

            <View style={{flexDirection: 'row', borderBottomWidth: 1, borderBottomColor: '#000', height: 40}}>
              <View style={{flex: 1, paddingVertical: 10, paddingHorizontal: 8, borderRightWidth: 1, borderRightColor: '#000', backgroundColor: '#f0f0f0', justifyContent: 'center'}}>
                <Text style={{fontSize: 12, fontWeight: 'bold'}}>Total Cargo Weight</Text>
              </View>
              <View style={{flex: 1, paddingVertical: 10, paddingHorizontal: 8, alignItems: 'flex-end', justifyContent: 'center'}}>
                <Text style={{fontSize: 14}}>{Math.round(totalCargoWeight)} lbs</Text>
              </View>
            </View>

            <View style={{flexDirection: 'row', borderBottomWidth: 1, borderBottomColor: '#000', height: 40}}>
              <View style={{flex: 1, paddingVertical: 10, paddingHorizontal: 8, borderRightWidth: 1, borderRightColor: '#000', backgroundColor: '#f0f0f0', justifyContent: 'center'}}>
                <Text style={{fontSize: 12, fontWeight: 'bold'}}>Total Fuel Weight</Text>
              </View>
              <View style={{flex: 1, paddingVertical: 10, paddingHorizontal: 8, alignItems: 'flex-end', justifyContent: 'center'}}>
                <Text style={{fontSize: 14}}>{Math.round(totalFuelWeight)} lbs</Text>
              </View>
            </View>

            <View style={{flexDirection: 'row', borderBottomWidth: 2, borderBottomColor: '#000', backgroundColor: '#e8f4f8', height: 40}}>
              <View style={{flex: 1, paddingVertical: 10, paddingHorizontal: 8, borderRightWidth: 1, borderRightColor: '#000', justifyContent: 'center'}}>
                <Text style={{fontSize: 12, fontWeight: 'bold'}}>Zero Fuel Weight (ZFW)</Text>
              </View>
              <View style={{flex: 1, paddingVertical: 10, paddingHorizontal: 8, alignItems: 'flex-end', justifyContent: 'center'}}>
                <Text style={{fontSize: 16, fontWeight: 'bold'}}>{Math.round(zeroFuelWeight)} lbs</Text>
              </View>
            </View>

            <View style={{flexDirection: 'row', borderBottomWidth: 2, borderBottomColor: '#000', backgroundColor: '#fff4cc', height: 40}}>
              <View style={{flex: 1, paddingVertical: 10, paddingHorizontal: 8, borderRightWidth: 1, borderRightColor: '#000', justifyContent: 'center'}}>
                <Text style={{fontSize: 13, fontWeight: 'bold'}}>TAKEOFF WEIGHT</Text>
              </View>
              <View style={{flex: 1, paddingVertical: 10, paddingHorizontal: 8, alignItems: 'flex-end', justifyContent: 'center'}}>
                <Text style={{fontSize: 18, fontWeight: 'bold'}}>
                  {totalWeight !== null ? `${Math.round(totalWeight)} lbs` : 'N/A'}
                </Text>
              </View>
            </View>

            <Animated.View style={{
              flexDirection: 'row',
              borderBottomWidth: 2,
              borderBottomColor: '#000',
              height: 40,
              backgroundColor: isMacOutOfLimits
                ? blinkAnimation.interpolate({
                    inputRange: [0, 1],
                    outputRange: ['#ff0000', '#ffcccc'],
                  })
                : '#ccffcc',
            }}>
              <View style={{flex: 1, paddingVertical: 10, paddingHorizontal: 8, borderRightWidth: 1, borderRightColor: '#000', justifyContent: 'center'}}>
                <Text style={{fontSize: 13, fontWeight: 'bold', color: isMacOutOfLimits ? '#fff' : '#000'}}>
                  MAC %
                </Text>
              </View>
              <View style={{flex: 1, paddingVertical: 10, paddingHorizontal: 8, alignItems: 'flex-end', justifyContent: 'center'}}>
                <Text style={{fontSize: 18, fontWeight: 'bold', color: isMacOutOfLimits ? '#fff' : '#000'}}>
                  {macPercent !== null ? `${macPercent.toFixed(2)}%` : 'N/A'}
                </Text>
              </View>
            </Animated.View>
          </View>

          {/* Right Column - Fuel Distribution */}
          <View style={{flex: 1}}>
            <View style={{backgroundColor: '#FFD700', padding: 6, borderBottomWidth: 1, borderBottomColor: '#000'}}>
              <Text style={{fontSize: 14, fontWeight: 'bold', textAlign: 'center'}}>FUEL DISTRIBUTION</Text>
            </View>

            {missionSettings?.fuelDistribution && (
              <>
                <View style={{flexDirection: 'row', borderBottomWidth: 1, borderBottomColor: '#000', height: 40}}>
                  <View style={{flex: 1, paddingVertical: 10, paddingHorizontal: 8, borderRightWidth: 1, borderRightColor: '#000', backgroundColor: '#f0f0f0', justifyContent: 'center'}}>
                    <Text style={{fontSize: 12}}>OUTBOARD</Text>
                  </View>
                  <View style={{flex: 1, paddingVertical: 10, paddingHorizontal: 8, alignItems: 'flex-end', justifyContent: 'center'}}>
                    <Text style={{fontSize: 12}}>{missionSettings.fuelDistribution.outbd || 0} lbs</Text>
                  </View>
                </View>
                <View style={{flexDirection: 'row', borderBottomWidth: 1, borderBottomColor: '#000', height: 40}}>
                  <View style={{flex: 1, paddingVertical: 10, paddingHorizontal: 8, borderRightWidth: 1, borderRightColor: '#000', backgroundColor: '#f0f0f0', justifyContent: 'center'}}>
                    <Text style={{fontSize: 12}}>INBOARD</Text>
                  </View>
                  <View style={{flex: 1, paddingVertical: 10, paddingHorizontal: 8, alignItems: 'flex-end', justifyContent: 'center'}}>
                    <Text style={{fontSize: 12}}>{missionSettings.fuelDistribution.inbd || 0} lbs</Text>
                  </View>
                </View>
                <View style={{flexDirection: 'row', borderBottomWidth: 1, borderBottomColor: '#000', height: 40}}>
                  <View style={{flex: 1, paddingVertical: 10, paddingHorizontal: 8, borderRightWidth: 1, borderRightColor: '#000', backgroundColor: '#f0f0f0', justifyContent: 'center'}}>
                    <Text style={{fontSize: 12}}>AUXILIARY</Text>
                  </View>
                  <View style={{flex: 1, paddingVertical: 10, paddingHorizontal: 8, alignItems: 'flex-end', justifyContent: 'center'}}>
                    <Text style={{fontSize: 12}}>{missionSettings.fuelDistribution.aux || 0} lbs</Text>
                  </View>
                </View>
                <View style={{flexDirection: 'row', borderBottomWidth: 1, borderBottomColor: '#000', height: 40}}>
                  <View style={{flex: 1, paddingVertical: 10, paddingHorizontal: 8, borderRightWidth: 1, borderRightColor: '#000', backgroundColor: '#f0f0f0', justifyContent: 'center'}}>
                    <Text style={{fontSize: 12}}>EXTERNAL</Text>
                  </View>
                  <View style={{flex: 1, paddingVertical: 10, paddingHorizontal: 8, alignItems: 'flex-end', justifyContent: 'center'}}>
                    <Text style={{fontSize: 12}}>{missionSettings.fuelDistribution.ext || 0} lbs</Text>
                  </View>
                </View>
                <View style={{flexDirection: 'row', borderBottomWidth: 1, borderBottomColor: '#000', height: 40}}>
                  <View style={{flex: 1, paddingVertical: 10, paddingHorizontal: 8, borderRightWidth: 1, borderRightColor: '#000', backgroundColor: '#f0f0f0', justifyContent: 'center'}}>
                    <Text style={{fontSize: 12}}>FUSELAGE</Text>
                  </View>
                  <View style={{flex: 1, paddingVertical: 10, paddingHorizontal: 8, alignItems: 'flex-end', justifyContent: 'center'}}>
                    <Text style={{fontSize: 12}}>{missionSettings.fuelDistribution.fuselage || 0} lbs</Text>
                  </View>
                </View>

                {/* Add spacer rows to match left column height */}
                <View style={{flexDirection: 'row', borderBottomWidth: 1, borderBottomColor: '#000', backgroundColor: '#fafafa', height: 40}}>
                  <View style={{flex: 1, paddingVertical: 10, paddingHorizontal: 8, justifyContent: 'center'}}>
                    <Text style={{fontSize: 12, color: '#999'}}>---</Text>
                  </View>
                </View>
                <View style={{flexDirection: 'row', borderBottomWidth: 1, borderBottomColor: '#000', backgroundColor: '#fafafa', height: 40}}>
                  <View style={{flex: 1, paddingVertical: 10, paddingHorizontal: 8, justifyContent: 'center'}}>
                    <Text style={{fontSize: 12, color: '#999'}}>---</Text>
                  </View>
                </View>
              </>
            )}
          </View>
        </View>

        {/* Cargo Items Section */}
        <View style={styles.section}>
          <View style={{backgroundColor: '#FFD700', padding: 6, borderBottomWidth: 1, borderBottomColor: '#000'}}>
            <Text style={{fontSize: 14, fontWeight: 'bold', textAlign: 'center'}}>
              CARGO ITEMS ON DECK ({onDeckItems.length} items, {Math.round(totalCargoWeight)} lbs)
            </Text>
          </View>
          {onDeckItems.length > 0 ? (
            <View style={{borderWidth: 1, borderColor: '#000', marginTop: -1}}>
              {/* Table Header */}
              <View style={{flexDirection: 'row', backgroundColor: '#f0f0f0', borderBottomWidth: 1, borderBottomColor: '#000', paddingVertical: 8}}>
                <Text style={{flex: 2, fontSize: 12, fontWeight: 'bold', paddingHorizontal: 8}}>Name</Text>
                <Text style={{flex: 0.8, fontSize: 12, fontWeight: 'bold', textAlign: 'center'}}>FS</Text>
                <Text style={{flex: 0.8, fontSize: 12, fontWeight: 'bold', textAlign: 'center'}}>Weight</Text>
                <Text style={{flex: 1.5, fontSize: 12, fontWeight: 'bold', textAlign: 'center'}}>Dimensions</Text>
                <Text style={{flex: 0.8, fontSize: 12, fontWeight: 'bold', textAlign: 'center'}}>CG</Text>
              </View>

              {/* Table Rows */}
              {onDeckItems.map((item, index) => (
                <View
                  key={item.id || index}
                  style={{
                    flexDirection: 'row',
                    borderBottomWidth: index < onDeckItems.length - 1 ? 1 : 0,
                    borderBottomColor: '#ddd',
                    backgroundColor: index % 2 === 0 ? '#fff' : '#fafafa',
                    paddingVertical: 8,
                  }}
                >
                  <Text style={{flex: 2, fontSize: 12, paddingHorizontal: 8}} numberOfLines={1}>
                    {item.name || 'Unnamed'}
                  </Text>
                  <Text style={{flex: 0.8, fontSize: 12, textAlign: 'center'}}>
                    {item.fs || 0}
                  </Text>
                  <Text style={{flex: 0.8, fontSize: 12, textAlign: 'center'}}>
                    {item.weight || 0}
                  </Text>
                  <Text style={{flex: 1.5, fontSize: 11, textAlign: 'center'}}>
                    {item.length || 0}"×{item.width || 0}"×{item.height || 0}"
                  </Text>
                  <Text style={{flex: 0.8, fontSize: 12, textAlign: 'center'}}>
                    {item.cog || 0}
                  </Text>
                </View>
              ))}
            </View>
          ) : (
            <Text style={{textAlign: 'center', padding: 12, fontSize: 14, color: '#666'}}>No cargo items on deck</Text>
          )}
        </View>
      </ScrollView>
    </View>
  );
};

export default Preview;<|MERGE_RESOLUTION|>--- conflicted
+++ resolved
@@ -1,10 +1,5 @@
-<<<<<<< HEAD
-import React, { useCallback, useState, useEffect, useRef } from 'react';
-import { View, Text, ScrollView, Animated, Platform } from 'react-native';
-=======
-import React, { useEffect, useState, useRef } from 'react';
+import React, { useEffect, useCallback, useState, useRef } from 'react';
 import { View, Text, TouchableOpacity, ScrollView, Animated } from 'react-native';
->>>>>>> 1d7ce4b5
 import { CargoItem, MissionSettings } from '../../types';
 import { styles } from './Preview.styles';
 import { validateMac } from '../../services/mac';
@@ -70,7 +65,6 @@
     }
   }, [isMacOutOfLimits, blinkAnimation]);
 
-<<<<<<< HEAD
   useEffect(() => {
     const checkMacLimits = async () => {
       if (macPercent !== null && macPercent !== undefined && totalWeight !== null && totalWeight !== undefined) {
@@ -220,11 +214,10 @@
   const formatMACPercent = useCallback((percent: number | null) => {
     return percent !== null ? `${percent.toFixed(2)}%` : 'Calculating...';
   }, []);
-=======
+
   // Calculate fuel weight
   let totalFuelWeight = 0;
   let zeroFuelWeight = 0;
->>>>>>> 1d7ce4b5
 
   if (missionSettings?.fuelDistribution) {
     const fuel = missionSettings.fuelDistribution;
@@ -252,7 +245,6 @@
 
   return (
     <View style={styles.container}>
-<<<<<<< HEAD
       <ScrollView
         style={styles.content}
         showsVerticalScrollIndicator={false}
@@ -311,7 +303,6 @@
                 <Text style={styles.detailLabel}>Total Cargo Weight:</Text>
                 <Text style={styles.detailValue}>{Math.round(calculations.totalCargoWeight)} lbs</Text>
               </View>
-=======
       <View style={styles.header}>
         <TouchableOpacity style={styles.returnButton} onPress={onReturn}>
           <Text style={styles.returnButtonText}>Back</Text>
@@ -336,7 +327,6 @@
             <View style={{flex: 2, padding: 8}}>
               <Text style={{fontSize: 12, fontWeight: 'bold'}}>MISSION</Text>
               <Text style={{fontSize: 14}}>{missionSettings?.name || 'Unnamed'}</Text>
->>>>>>> 1d7ce4b5
             </View>
           </View>
 
