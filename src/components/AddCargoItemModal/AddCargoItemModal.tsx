import React, { useState, useEffect, useCallback, useMemo } from 'react';
import {
  View,
  Text,
  TouchableOpacity,
  TouchableWithoutFeedback,
  TextInput,
  Platform,
  KeyboardAvoidingView,
  FlatList,
  Alert,
} from 'react-native';
import Slider from '@react-native-community/slider';
import { CargoItem } from '../../types';
import { styles } from './AddCargoItemModal.styles';

interface AddCargoItemModalProps {
  initialItem?: CargoItem;
  onSave: (item: CargoItem) => void;
  onCancel: () => void;
  savedPresets?: CargoItem[];
}

const AddCargoItemModal: React.FC<AddCargoItemModalProps> = React.memo(({
  initialItem,
  onSave,
  onCancel,
  savedPresets = [],
}) => {
  const [name, setName] = useState('');
  const [length, setLength] = useState<string>('');
  const [width, setWidth] = useState<string>('');
  const [height, setHeight] = useState<string>('');
  const [weight, setWeight] = useState<string>('');
  const [cog, setCog] = useState<string>('');
  const [fs, setFs] = useState<string>('');
  const [showPresets, setShowPresets] = useState(false);

  // Set initial values if editing an existing item
  useEffect(() => {
    if (initialItem) {
      setName(initialItem.name);
      setLength(initialItem.length.toString());
      setWidth(initialItem.width.toString());
      setHeight(initialItem.height.toString());
      setWeight(initialItem.weight.toString());
      setCog(initialItem.cog.toString());
      setFs(initialItem.fs.toString());
    } else {
      setName('');
      setLength('');
      setWidth('');
      setHeight('');
      setWeight('');
      setCog('');
      setFs('0'); // Default to 0 for new items
    }
  }, [initialItem]);

  // Update COG when length changes
  useEffect(() => {
    const lengthValue = parseFloat(length || '0');
    if (lengthValue > 0) {
      setCog((lengthValue / 2).toFixed(1));
    }
  }, [length]);

  // Check if form data is valid
  const isDataValid = useMemo(() => {
    return (
      name.trim() !== '' &&
      parseFloat(length || '0') > 0 &&
      parseFloat(width || '0') > 0 &&
      parseFloat(height || '0') > 0 &&
      parseFloat(weight || '0') > 0
    );
  }, [name, length, width, height, weight]);

  // Handle form submission
  const handleSubmit = useCallback(() => {
    if (!isDataValid) {return;}

    const cogValue = parseFloat(cog || '0');
    const lengthValue = parseFloat(length);
    const fsValue = parseFloat(fs || '0');

    const itemToSave: CargoItem = {
      id: initialItem?.id || '',
      name,
      cargo_type_id: initialItem?.cargo_type_id || 1, // TODO: add cargo type id
      length: lengthValue,
      width: parseFloat(width),
      height: parseFloat(height),
      weight: parseFloat(weight),
      cog: cogValue > 0 ? cogValue : lengthValue / 2, // Default to half length if not set
      fs: fsValue,
      status: initialItem?.status || 'inventory',
      position: initialItem?.position || { x: -1, y: -1 },
    };

    onSave(itemToSave);
  }, [name, length, width, height, weight, cog, fs, initialItem, isDataValid, onSave]);

  // Handle loading a preset
  const handleLoadPreset = useCallback((preset: CargoItem) => {
    setName(preset.name);
    setLength(preset.length.toString());
    setWidth(preset.width.toString());
    setHeight(preset.height.toString());
    setWeight(preset.weight.toString());
    setCog(preset.cog.toString());
    setFs(preset.fs.toString());
    setShowPresets(false);
  }, []);

  // Toggle preset dropdown visibility
  const togglePresetDropdown = useCallback(() => {
    if (savedPresets.length === 0) {
      Alert.alert(
        'No Presets Available',
        "You haven't saved any presets yet. You can save an item as a preset from the item's menu.",
        [{ text: 'OK' }]
      );
      return;
    }
    setShowPresets(prev => !prev);
  }, [savedPresets.length]);

  // Render a preset item
  const renderPresetItem = useCallback(({ item }: { item: CargoItem }) => (
    <TouchableOpacity
      style={styles.presetItem}
      onPress={() => handleLoadPreset(item)}
    >
      <Text style={styles.presetItemName}>{item.name}</Text>
      <Text style={styles.presetItemDimensions}>
        {`${item.length}" x ${item.width}" x ${item.height}"`}
      </Text>
    </TouchableOpacity>
  ), [handleLoadPreset]);

  return (
    <View style={styles.modalOverlay}>
      <TouchableWithoutFeedback onPress={onCancel}>
        <View style={styles.backdrop} />
      </TouchableWithoutFeedback>

      <KeyboardAvoidingView
        behavior={Platform.OS === 'ios' ? 'padding' : 'height'}
        style={styles.keyboardAvoidingView}
      >
        <View style={styles.modalContent}>
          <TouchableOpacity style={styles.closeButton} onPress={onCancel}>
            <Text style={styles.closeButtonText}>×</Text>
          </TouchableOpacity>

          <Text style={styles.modalTitle}>
            {initialItem ? 'Edit Item' : 'Add New Item'}
          </Text>

          {/* Load Preset Button */}
          <View style={styles.presetContainer}>
            <TouchableOpacity
              style={styles.loadPresetButton}
              onPress={togglePresetDropdown}
            >
              <Text style={styles.loadPresetText}>Load Preset</Text>
            </TouchableOpacity>

            {/* Preset Dropdown */}
            {showPresets && savedPresets.length > 0 && (
              <View style={styles.presetDropdown}>
                <FlatList
                  data={savedPresets}
                  keyExtractor={(item) => item.id}
                  renderItem={renderPresetItem}
                  style={styles.presetList}
                />
              </View>
            )}
          </View>

          {/* Compact Form Layout */}
          <View style={styles.compactFormContainer}>
            {/* First Row: Name */}
            <View style={styles.formRow}>
              <View style={styles.formFullWidth}>
                <Text style={styles.label}>Name</Text>
                <TextInput
                  style={styles.input}
                  value={name}
                  onChangeText={setName}
                  placeholder="Item Name"
                />
              </View>
            </View>

            {/* Second Row: Dimensions */}
            <View style={styles.formRow}>
              <View style={styles.formColumn}>
                <Text style={styles.label}>Length (in)</Text>
                <TextInput
                  style={styles.input}
                  value={length}
                  onChangeText={setLength}
                  keyboardType="numeric"
                  placeholder="Length"
                />
              </View>

              <View style={styles.formColumn}>
                <Text style={styles.label}>Width (in)</Text>
                <TextInput
                  style={styles.input}
                  value={width}
                  onChangeText={setWidth}
                  keyboardType="numeric"
                  placeholder="Width"
                />
              </View>

              <View style={styles.formColumn}>
                <Text style={styles.label}>Height (in)</Text>
                <TextInput
                  style={styles.input}
                  value={height}
                  onChangeText={setHeight}
                  keyboardType="numeric"
                  placeholder="Height"
                />
              </View>

<<<<<<< HEAD
                    <View style={styles.formColumn}>
                      <Text style={styles.label}>FS</Text>
                      <TextInput
                        style={styles.input}
                        value={fs}
                        onChangeText={setFs}
                        keyboardType="numeric"
                        placeholder={initialItem?.status === 'onDeck' ? "Fuselage Station" : "0 (not on deck)"}
                        editable={initialItem?.status === 'onDeck'}
                      />
                    </View>
                  </View>
=======
              <View style={styles.formColumn}>
                <Text style={styles.label}>Weight (lbs)</Text>
                <TextInput
                  style={styles.input}
                  value={weight}
                  onChangeText={setWeight}
                  keyboardType="numeric"
                  placeholder="Weight"
                />
              </View>
>>>>>>> 9e0d52d0

              <View style={styles.formColumn}>
                <Text style={styles.label}>FS</Text>
                <TextInput
                  style={styles.input}
                  value={fs}
                  onChangeText={setFs}
                  keyboardType="numeric"
                  placeholder="Fuselage Station"
                />
              </View>
            </View>

            {/* Third Row: Center of Gravity */}
            <View style={styles.formRow}>
              <View style={styles.formFullWidth}>
                <Text style={styles.label}>Center of Gravity (inches from front)</Text>
                <View style={styles.cogContainer}>
                  <Slider
                    style={styles.slider}
                    minimumValue={0}
                    maximumValue={parseFloat(length || '0') > 0 ? parseFloat(length) : 1}
                    value={parseFloat(cog || '0')}
                    onValueChange={value => setCog(value.toFixed(1))}
                    minimumTrackTintColor="#0066cc"
                    maximumTrackTintColor="#d3d3d3"
                    thumbTintColor="#0066cc"
                    disabled={parseFloat(length || '0') <= 0}
                  />
                  <TextInput
                    style={styles.cogInput}
                    value={cog}
                    onChangeText={setCog}
                    keyboardType="numeric"
                    placeholder="COG"
                    editable={parseFloat(length || '0') > 0}
                  />
                </View>
              </View>
            </View>
          </View>

          <View style={styles.buttonContainer}>
            <TouchableOpacity
              style={[styles.saveButton, !isDataValid && styles.saveButtonDisabled]}
              onPress={handleSubmit}
              disabled={!isDataValid}
            >
              <Text style={styles.saveButtonText}>
                {initialItem ? 'Update Item' : 'Add Item'}
              </Text>
            </TouchableOpacity>
          </View>
        </View>
      </KeyboardAvoidingView>
    </View>
  );
});

AddCargoItemModal.displayName = 'AddCargoItemModal';

export default AddCargoItemModal;<|MERGE_RESOLUTION|>--- conflicted
+++ resolved
@@ -230,7 +230,6 @@
                 />
               </View>
 
-<<<<<<< HEAD
                     <View style={styles.formColumn}>
                       <Text style={styles.label}>FS</Text>
                       <TextInput
@@ -243,18 +242,6 @@
                       />
                     </View>
                   </View>
-=======
-              <View style={styles.formColumn}>
-                <Text style={styles.label}>Weight (lbs)</Text>
-                <TextInput
-                  style={styles.input}
-                  value={weight}
-                  onChangeText={setWeight}
-                  keyboardType="numeric"
-                  placeholder="Weight"
-                />
-              </View>
->>>>>>> 9e0d52d0
 
               <View style={styles.formColumn}>
                 <Text style={styles.label}>FS</Text>
