--- conflicted
+++ resolved
@@ -695,8 +695,6 @@
     ),
     planning: (
       <View style={[styles.planningContainer, isLandscape ? styles.landscapeContainer : null]}>
-<<<<<<< HEAD
-=======
         <Header
           onSettingsClick={() => setCurrentView('settings')}
           onPreviewClick={() => setCurrentView('preview')}
@@ -708,7 +706,6 @@
           totalWeight={totalWeight}
           missionSettings={missionSettings}
         />
->>>>>>> 1d7ce4b5
         <View style={styles.contentContainer}>
           <Sidebar
             items={cargoItems}
